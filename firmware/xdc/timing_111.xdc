--- conflicted
+++ resolved
@@ -14,8 +14,4 @@
     
 set_clock_group -name clk_adc_to_adc_x2 -asynchronous \
     -group [get_clocks $clk_adc0] \
-<<<<<<< HEAD
-    -group [get_clocks $clk_adc0_x2] 
-=======
-    -group [get_clocks $clk_adc0_x2]
->>>>>>> ccbe91d6
+    -group [get_clocks $clk_adc0_x2]