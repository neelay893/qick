--- conflicted
+++ resolved
@@ -96,23 +96,16 @@
         while True:
             try:
                 # wait for a job
-<<<<<<< HEAD
-                total_reps, counter_addr, ch_list, reads_per_count = self.job_queue.get(block=True)
-=======
-                total_count, counter_addr, ch_list, reads_per_count, stride = self.job_queue.get(block=True)
->>>>>>> 21655311
+                total_reps, counter_addr, ch_list, reads_per_count, stride = self.job_queue.get(block=True)
                 #print("streamer loop: start", total_count)
 
                 reps = 0
                 last_reps = 0
                 last_count = 0
-<<<<<<< HEAD
+
                 # how many reps worth of data to transfer at a time
-                stride = int(0.1 * self.soc.get_avg_max_length(0)/reads_per_count)
-=======
                 if stride is None:
-                    stride = int(0.1 * self.soc.get_avg_max_length(0))
->>>>>>> 21655311
+                    stride = int(0.1 * self.soc.get_avg_max_length(0)/reads_per_count)
                 # bigger stride is more efficient, but the transfer size must never exceed AVG_MAX_LENGTH, so the stride should be set with some safety margin
 
                 # make sure count variable is reset to 0 before starting processor
